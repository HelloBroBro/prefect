--- conflicted
+++ resolved
@@ -380,8 +380,21 @@
         assert block_instance._block_document_id == outer_block_document.id
         assert block_instance._block_type_id == outer_block_document.block_type_id
         assert block_instance._block_schema_id == outer_block_document.block_schema_id
-        assert block_instance.c == {"y": 2}
-        assert block_instance.d == {"b": {"x": 1}, "z": "ztop"}
+        assert block_instance.c.dict() == {
+            "y": 2,
+            "_block_document_id": middle_block_document_1.id,
+            "_block_document_name": "middle_block_document_1",
+        }
+        assert block_instance.d.dict() == {
+            "b": {
+                "x": 1,
+                "_block_document_id": inner_block_document.id,
+                "_block_document_name": "inner_block_document",
+            },
+            "z": "ztop",
+            "_block_document_id": middle_block_document_2.id,
+            "_block_document_name": "middle_block_document_2",
+        }
 
     async def test_create_block_from_nonexistent_name(self, test_block):
         with pytest.raises(
@@ -539,7 +552,6 @@
             await Block.register_type_and_schema()
 
 
-<<<<<<< HEAD
 class TestSaveBlock:
     class NewBlock(Block):
         a: str
@@ -603,7 +615,8 @@
 
         loaded_biggest_block = await Biggest.load(block_name)
         assert loaded_biggest_block == new_biggest_block
-=======
+
+
 class TestToBlockType:
     def test_to_block_type_from_block(self, test_block: Type[Block]):
         block_type = test_block._to_block_type()
@@ -912,5 +925,4 @@
                 ```python
                 print("I am overriding the example in the docstring")
                 ```"""
-        )
->>>>>>> 99ac064f
+        )