--- conflicted
+++ resolved
@@ -102,7 +102,6 @@
 
         return [{"object": job_pod}, {"object": job}]
 
-<<<<<<< HEAD
     @staticmethod
     def _mock_pods_stream_that_returns_queued_pod(*args, **kwargs):
         job_pod = MagicMock(spec=kubernetes.client.V1Pod)
@@ -113,9 +112,6 @@
         return [{"object": job_pod}, {"object": job}]
 
     def test_runner_type(restart_policy):
-=======
-    def test_runner_type(self):
->>>>>>> fd77e02d
         assert KubernetesFlowRunner().typename == "kubernetes"
 
     def test_building_a_job_is_idempotent(self, flow_run: FlowRun):
