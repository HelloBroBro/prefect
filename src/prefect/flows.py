import inspect
from dataclasses import dataclass
from functools import update_wrapper
from typing import Any, Callable, Dict, Iterable, Tuple
from uuid import UUID

from pydantic import validate_arguments, BaseModel

from prefect import _context
from prefect.client import OrionClient
from prefect.futures import PrefectFuture
from prefect.orion.utilities.functions import parameter_schema
from prefect.utilities import file_hash
from prefect.orion.schemas.core import StateType, State


class Flow:
    """
    Base class representing Prefect workflows.
    """

    # no docstring until we have a standard and the classes
    # are more polished
    def __init__(
        self,
        name: str = None,
        fn: Callable = None,
        version: str = None,
        executor=None,
        description: str = None,
        tags: Iterable[str] = None,
    ):
        if not fn:
            raise TypeError("__init__() missing 1 required argument: 'fn'")
        if not callable(fn):
            raise TypeError("'fn' must be callable")

        self.name = name or fn.__name__

        self.description = description or inspect.getdoc(fn)
        update_wrapper(self, fn)
        self.fn = fn

        # Version defaults to a hash of the function's file
        flow_file = fn.__globals__.get("__file__")  # type: ignore
        self.version = version or (file_hash(flow_file) if flow_file else None)
        self.executor = executor

        self.tags = set(tags if tags else [])

        self.parameters = parameter_schema(self.fn)

    def _run(
        self,
        client: OrionClient,
        flow_run_id: str,
        call_args: Tuple[Any, ...],
        call_kwargs: Dict[str, Any],
    ) -> PrefectFuture:
        """
        TODO: Note that pydantic will now coerce parameter types into the correct type
              even if the user wants failure on inexact type matches. We may want to
              implement a strict runtime typecheck with a configuration flag
        TODO: `validate_arguments` can throw an error while wrapping `fn` if the
              signature is not pydantic-compatible. We'll want to confirm that it will
              work at Flow.__init__ so we can raise errors to users immediately
        TODO: Implement state orchestation logic using return values from the API
        """

        client.set_flow_run_state(flow_run_id, State(type=StateType.RUNNING))

        try:
            result = validate_arguments(self.fn)(*call_args, **call_kwargs)
        except Exception as exc:
            result = exc
            state_type = StateType.FAILED
            message = "Flow run encountered a user exception."
        else:
            state_type = StateType.COMPLETED
            message = "Flow run completed."

        state = State(type=state_type, message=message)
        client.set_flow_run_state(flow_run_id, state=state)

        return PrefectFuture(
            run_id=flow_run_id, result=result, is_exception=state.is_failed()
        )

    def __call__(self, *args: Any, **kwargs: Any) -> PrefectFuture:
        # Generate dict of passed parameters
        parameters = inspect.signature(self.fn).bind_partial(*args, **kwargs).arguments

        client = OrionClient()
        flow_run_id = client.create_flow_run(
            self,
            parameters=parameters,
        )
<<<<<<< HEAD
        with FlowRunContext(flow_run_id=flow_run_id, flow=self, client=client):
            result = self._run(client, call_args=args, call_kwargs=kwargs)

        return PrefectFuture(run_id=flow_run_id, result=result)
=======
        client.set_flow_run_state(flow_run_id, State(type=StateType.PENDING))
        return self._run(client, flow_run_id, call_args=args, call_kwargs=kwargs)
>>>>>>> 81d418b4


def flow(_fn: Callable = None, *, name: str = None, **flow_init_kwargs: Any):
    # TOOD: Using `**flow_init_kwargs` here hides possible settings from the user
    #       and it may be worth enumerating possible arguments explicitly for user
    #       friendlyness
    # TODO: For mypy type checks, @overload will have to be used to clarify return
    #       types for @flow and @flow(...)
    #       https://mypy.readthedocs.io/en/stable/generics.html?highlight=decorator#decorator-factories
    if _fn is None:
        return lambda _fn: Flow(fn=_fn, name=name, **flow_init_kwargs)
    return Flow(fn=_fn, name=name, **flow_init_kwargs)


class FlowRunContext(BaseModel):
    flow: Flow
    flow_run_id: UUID
    client: OrionClient

    class Config:
        allow_mutation = False
        arbitrary_types_allowed = True

    def __enter__(self):
        # We've frozen the rest of the data on the class but we'd like to still store
        # this token for resetting on context exit
        object.__setattr__(self, "__token", _context.flow_run.set(self))

    def __exit__(self, *_):
        _context.flow_run.reset(getattr(self, "__token"))<|MERGE_RESOLUTION|>--- conflicted
+++ resolved
@@ -95,16 +95,11 @@
             self,
             parameters=parameters,
         )
-<<<<<<< HEAD
         with FlowRunContext(flow_run_id=flow_run_id, flow=self, client=client):
-            result = self._run(client, call_args=args, call_kwargs=kwargs)
+            client.set_flow_run_state(flow_run_id, State(type=StateType.PENDING))
+            future = self._run(client, flow_run_id, call_args=args, call_kwargs=kwargs)
 
-        return PrefectFuture(run_id=flow_run_id, result=result)
-=======
-        client.set_flow_run_state(flow_run_id, State(type=StateType.PENDING))
-        return self._run(client, flow_run_id, call_args=args, call_kwargs=kwargs)
->>>>>>> 81d418b4
-
+        return future
 
 def flow(_fn: Callable = None, *, name: str = None, **flow_init_kwargs: Any):
     # TOOD: Using `**flow_init_kwargs` here hides possible settings from the user
