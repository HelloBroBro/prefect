--- conflicted
+++ resolved
@@ -267,48 +267,7 @@
         except Exception as exc:
             exit_with_error(f"'{path!s}' did not conform to deployment spec: {exc!r}")
 
-<<<<<<< HEAD
-        async with get_client() as client:
-            # prep IDs
-            flow_id = await client.create_flow_from_name(deployment.flow_name)
-
-            if not deployment.infrastructure._block_document_id:
-                # if not building off a block, will create an anonymous block
-                deployment.infrastructure = deployment.infrastructure.copy()
-                infrastructure_document_id = await deployment.infrastructure._save(
-                    is_anonymous=True,
-                )
-            else:
-                infrastructure_document_id = (
-                    deployment.infrastructure._block_document_id
-                )
-
-            # we assume storage was already saved
-            storage_document_id = getattr(
-                deployment.storage, "_block_document_id", None
-            )
-
-            deployment_id = await client.create_deployment(
-                flow_id=flow_id,
-                name=deployment.name,
-                version=deployment.version,
-                schedule=deployment.schedule,
-                parameters=deployment.parameters,
-                description=deployment.description,
-                tags=deployment.tags,
-                work_queue_name=deployment.work_queue_name,
-                manifest_path=deployment.manifest_path,  # allows for backwards YAML compat
-                path=deployment.path,
-                entrypoint=deployment.entrypoint,
-                infra_overrides=deployment.infra_overrides,
-                storage_document_id=storage_document_id,
-                infrastructure_document_id=infrastructure_document_id,
-                parameter_openapi_schema=deployment.parameter_openapi_schema.dict(),
-            )
-
-=======
         deployment_id = await deployment.apply()
->>>>>>> 51818c84
         app.console.print(
             f"Deployment '{deployment.flow_name}/{deployment.name}' successfully created with id '{deployment_id}'.",
             style="green",
@@ -444,11 +403,9 @@
             "Providing tags for deployments is deprecated; use a work queue name instead.",
             style="red",
         )
-<<<<<<< HEAD
-=======
+
     if len([value for value in (cron, rrule, interval) if value is not None]) > 1:
         exit_with_error("Only one schedule type can be provided.")
->>>>>>> 51818c84
 
     output_file = None
     if output:
@@ -507,40 +464,6 @@
     elif rrule:
         schedule = RRuleSchedule(rrule=rrule)
 
-<<<<<<< HEAD
-    async with get_client() as client:
-        try:
-            deployment = await client.read_deployment_by_name(f"{flow.name}/{name}")
-            description = deployment.description
-            schedule = deployment.schedule
-            parameters = deployment.parameters
-            work_queue_name = deployment.work_queue_name
-
-            # if infra was passed, we override the server-side settings
-            if not infrastructure and deployment.infrastructure_document_id:
-                infrastructure = Block._from_block_document(
-                    await client.read_block_document(
-                        deployment.infrastructure_document_id
-                    )
-                )
-        except ObjectNotFound:
-            pass
-
-    infra_overrides = {}
-    for override in overrides or []:
-        key, value = override.split("=", 1)
-        infra_overrides[key] = value
-
-    deployment = Deployment(
-        name=name,
-        description=description,
-        work_queue_name=work_queue_name,
-        parameters=parameters or {},
-        version=version or flow.version,
-        flow_name=flow.name,
-        schedule=schedule,
-        tags=tags or [],
-=======
     # set up deployment object
     deployment = Deployment(name=name, flow_name=flow.name)
     await deployment.load()  # load server-side settings, if any
@@ -550,7 +473,6 @@
         f"{Path(fpath).absolute().relative_to(Path('.').absolute())}:{obj_name}"
     )
     updates = dict(
->>>>>>> 51818c84
         parameter_openapi_schema=flow_parameter_schema,
         entrypoint=entrypoint,
         description=flow.description,
