--- conflicted
+++ resolved
@@ -241,10 +241,7 @@
     Set a deployment schedule to inactive. Any auto-scheduled runs still in a Scheduled
     state will be deleted.
     """
-<<<<<<< HEAD
-
-    session = await db.session()
-    async with session:
+    async with db.session_context(begin_transaction=False) as session:
         deployment = await models.deployments.read_deployment(
             session=session, deployment_id=deployment_id
         )
@@ -253,30 +250,15 @@
                 status_code=status.HTTP_404_NOT_FOUND, detail="Deployment not found"
             )
         deployment.is_schedule_active = False
-        # commit the inactive schedule to avoid race conditions with the scheduler service
-        # while deleting scheduled runs
+        # commit here to make the inactive schedule "visible" to the scheduler service
         await session.commit()
 
-=======
-    async with db.session_context(begin_transaction=True) as session:
-        deployment = await models.deployments.read_deployment(
-            session=session, deployment_id=deployment_id
-        )
-        if not deployment:
-            raise HTTPException(
-                status_code=status.HTTP_404_NOT_FOUND, detail="Deployment not found"
-            )
-        deployment.is_schedule_active = False
-
->>>>>>> 4bb8b3a7
         # delete any auto scheduled runs
         await models.deployments._delete_auto_scheduled_runs(
             session=session, deployment_id=deployment_id, db=db
         )
-<<<<<<< HEAD
+
         await session.commit()
-=======
->>>>>>> 4bb8b3a7
 
 
 @router.post("/{id}/create_flow_run")
