--- conflicted
+++ resolved
@@ -25,13 +25,8 @@
 
 @router.get("/{id}")
 async def read_flow_run_state(
-<<<<<<< HEAD
-    flow_run_state_id: str, session: sa.orm.Session = Depends(dependencies.get_session)
-) -> schemas.core.State:
-=======
     id: str, session: sa.orm.Session = Depends(dependencies.get_session)
 ) -> schemas.core.FlowRunState:
->>>>>>> 00b1b5e7
     """
     Get a flow run state by id
     """
