--- conflicted
+++ resolved
@@ -1,5 +1,5 @@
 import datetime
-from typing import Optional
+from typing import Optional, Generic, TypeVar
 from uuid import UUID
 
 import pendulum
@@ -8,6 +8,9 @@
 from prefect.orion.utilities.enum import AutoEnum
 from prefect.orion.schemas.data import DataDocument
 from prefect.orion.utilities.schemas import ORMBaseModel, PrefectBaseModel
+
+
+R = TypeVar("R")
 
 
 class StateType(AutoEnum):
@@ -27,26 +30,7 @@
     cache_expiration: datetime.datetime = None
 
 
-<<<<<<< HEAD
-class RunDetails(PrefectBaseModel):
-    previous_state_id: UUID = None
-    run_count: int = 0
-    start_time: datetime.datetime = None
-    end_time: datetime.datetime = None
-    total_run_time_seconds: float = 0.0
-    total_time_seconds: float = 0.0
-    last_run_time: datetime.datetime = None
-
-
-from typing import Generic, TypeVar
-
-R = TypeVar("R")
-
-
 class State(ORMBaseModel, Generic[R]):
-=======
-class State(ORMBaseModel):
->>>>>>> 0e9334a6
     type: StateType
     name: str = None
     timestamp: datetime.datetime = Field(
