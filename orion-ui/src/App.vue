<template>
  <div class="app" data-teleport-target="app">
    <template v-if="!media.lg">
      <PGlobalSidebar class="app__mobile-menu">
        <template #upper-links>
          <p-icon icon="PrefectGradient" class="app__prefect-icon" />
        </template>
        <template #bottom-links>
          <PIcon icon="MenuIcon" class="app__menu-icon" @click="toggle" />
        </template>
      </PGlobalSidebar>
    </template>
    <ContextSidebar v-if="showMenu" class="app__sidebar" @click="close" />
    <suspense>
      <router-view class="app__router-view" />
    </suspense>
  </div>
</template>

<script lang="ts" setup>
  import {
    deploymentsApiKey,
    flowRunsApiKey,
    flowsApiKey,
    logsApiKey,
    searchApiKey,
    taskRunsApiKey,
    workQueuesApiKey,
    canKey,
    ContextSidebar,
    flowRunsRouteKey,
    flowsRouteKey,
    deploymentsRouteKey,
    queuesRouteKey,
    settingsRouteKey,
    flowRunRouteKey,
    flowRouteKey,
    deploymentRouteKey,
    workQueueRouteKey,
<<<<<<< HEAD
    media
=======
    newQueueRouteKey
>>>>>>> 9107cea4
  } from '@prefecthq/orion-design'
  import { PGlobalSidebar, PIcon } from '@prefecthq/prefect-design'
  import { computed, provide, ref, watchEffect } from 'vue'
  import { routes } from '@/router/routes'
  import { deploymentsApi } from '@/services/deploymentsApi'
  import { flowRunsApi } from '@/services/flowRunsApi'
  import { flowsApi } from '@/services/flowsApi'
  import { logsApi } from '@/services/logsApi'
  import { searchApi } from '@/services/searchApi'
  import { taskRunsApi } from '@/services/taskRunsApi'
  import { workQueuesApi } from '@/services/workQueuesApi'
  import { can } from '@/utilities/permissions'

  provide(deploymentsApiKey, deploymentsApi)
  provide(flowRunsApiKey, flowRunsApi)
  provide(flowsApiKey, flowsApi)
  provide(logsApiKey, logsApi)
  provide(searchApiKey, searchApi)
  provide(taskRunsApiKey, taskRunsApi)
  provide(workQueuesApiKey, workQueuesApi)
  provide(canKey, can)
  provide(flowRunsRouteKey, routes.flowRuns)
  provide(flowsRouteKey, routes.flows)
  provide(deploymentsRouteKey, routes.deployments)
  provide(queuesRouteKey, routes.queues)
  provide(settingsRouteKey, routes.settings)
  provide(flowRunRouteKey, routes.flowRun)
  provide(flowRouteKey, routes.flow)
  provide(deploymentRouteKey, routes.deployment)
  provide(workQueueRouteKey, routes.queue)
<<<<<<< HEAD

  const mobileMenuOpen = ref(false)
  const showMenu = computed(() => media.lg || mobileMenuOpen.value)

  function toggle(): void {
    mobileMenuOpen.value = !mobileMenuOpen.value
  }

  function close(): void {
    mobileMenuOpen.value = false
  }

  watchEffect(() => document.body.classList.toggle('body-scrolling-disabled', showMenu.value && !media.lg))
=======
  provide(newQueueRouteKey, routes.queueCreate)
>>>>>>> 9107cea4
</script>

<style>
.body-scrolling-disabled { @apply
  overflow-hidden
}

.app { @apply
  text-slate-900;
}

.app__prefect-icon { @apply
  w-6
  h-6
}

.app__menu-icon { @apply
  text-white
  w-6
  h-6
  cursor-pointer
}

.app__router-view { @apply
  relative
  z-0
}

@screen lg {
  .app {
    display: grid;
    grid-template-columns: max-content minmax(0, 1fr);
  }
}
</style><|MERGE_RESOLUTION|>--- conflicted
+++ resolved
@@ -37,13 +37,9 @@
     flowRouteKey,
     deploymentRouteKey,
     workQueueRouteKey,
-<<<<<<< HEAD
-    media
-=======
     newQueueRouteKey
->>>>>>> 9107cea4
   } from '@prefecthq/orion-design'
-  import { PGlobalSidebar, PIcon } from '@prefecthq/prefect-design'
+  import { PGlobalSidebar, PIcon, media } from '@prefecthq/prefect-design'
   import { computed, provide, ref, watchEffect } from 'vue'
   import { routes } from '@/router/routes'
   import { deploymentsApi } from '@/services/deploymentsApi'
@@ -72,7 +68,7 @@
   provide(flowRouteKey, routes.flow)
   provide(deploymentRouteKey, routes.deployment)
   provide(workQueueRouteKey, routes.queue)
-<<<<<<< HEAD
+  provide(newQueueRouteKey, routes.queueCreate)
 
   const mobileMenuOpen = ref(false)
   const showMenu = computed(() => media.lg || mobileMenuOpen.value)
@@ -86,9 +82,6 @@
   }
 
   watchEffect(() => document.body.classList.toggle('body-scrolling-disabled', showMenu.value && !media.lg))
-=======
-  provide(newQueueRouteKey, routes.queueCreate)
->>>>>>> 9107cea4
 </script>
 
 <style>
